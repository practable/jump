--- conflicted
+++ resolved
@@ -39,12 +39,8 @@
 export JUMP_CLIENT_TOKEN=ey...<snip>
 export JUMP_CLIENT_LOG_LEVEL=warn
 export JUMP_CLIENT_LOG_FORMAT=json
-<<<<<<< HEAD
 export JUMP_CLIENT_LOG_FILE=~/tmp/jump-client.log
 
-=======
-export JUMP_CLIENT_LOG_FILE=/var/log/jump/jump-client.log
->>>>>>> 5c7d640a
 jump client
 `,
 	Run: func(cmd *cobra.Command, args []string) {
@@ -53,17 +49,11 @@
 		viper.AutomaticEnv()
 
 		viper.SetDefault("local_port", 8082)
-<<<<<<< HEAD
-		viper.SetDefault("log_file", "/var/log/status/status.log")
+		viper.SetDefault("log_file", "~/tmp/jump-client.log")
 		viper.SetDefault("log_format", "json")
 		viper.SetDefault("log_level", "warn")
 		viper.SetDefault("session", "") // "" so we can check if provided
 		viper.SetDefault("token", "")
-=======
-		viper.SetDefault("log_file", "/var/log/jump/jump-client.log")
-		viper.SetDefault("log_format", "json")
-		viper.SetDefault("log_level", "warn")
->>>>>>> 5c7d640a
 
 		localPort := viper.GetInt("local_port")
 		logFile := viper.GetString("log_file")
@@ -72,56 +62,6 @@
 		relaySession := viper.GetString("relay_session")
 		token := viper.GetString("token")
 
-<<<<<<< HEAD
-=======
-		// set up logging
-		switch strings.ToLower(logLevel) {
-		case "trace":
-			log.SetLevel(log.TraceLevel)
-		case "debug":
-			log.SetLevel(log.DebugLevel)
-		case "info":
-			log.SetLevel(log.InfoLevel)
-		case "warn":
-			log.SetLevel(log.WarnLevel)
-		case "error":
-			log.SetLevel(log.ErrorLevel)
-		case "fatal":
-			log.SetLevel(log.FatalLevel)
-		case "panic":
-			log.SetLevel(log.PanicLevel)
-		default:
-			fmt.Println("BOOK_LOG_LEVEL can be trace, debug, info, warn, error, fatal or panic but not " + logLevel)
-			os.Exit(1)
-		}
-		
-		switch strings.ToLower(logFormat) {
-		case "json":
-			log.SetFormatter(&log.JSONFormatter{})
-		case "text":
-			log.SetFormatter(&log.TextFormatter{})
-		default:
-			fmt.Println("BOOK_LOG_FORMAT can be json or text but not " + logLevel)
-			os.Exit(1)
-		}
-
-		if strings.ToLower(logFile) == "stdout" {
-
-			log.SetOutput(os.Stdout) //
-
-		} else {
-
-			file, err := os.OpenFile(logFile, os.O_CREATE|os.O_WRONLY|os.O_APPEND, 0666)
-			if err == nil {
-				log.SetOutput(file)
-			} else {
-				log.Infof("Failed to log to %s, logging to default stderr", logFile)
-			}
-		}		
-
-
-
->>>>>>> 5c7d640a
 		// check inputs
 		if relaySession == "" {
 			fmt.Println("JUMP_CLIENT_RELAY_SESSION not set")
@@ -132,7 +72,6 @@
 			os.Exit(1)
 		}
 
-<<<<<<< HEAD
 		// set up logging
 		switch strings.ToLower(logLevel) {
 		case "trace":
@@ -178,16 +117,14 @@
 			}
 		}
 
-=======
 		log.Infof("jump version: %s", versionString())
 		log.Infof("Log file: [%s]", logFile)
 		log.Infof("Log format: [%s]", logFormat)
 		log.Infof("Log level: [%s]", logLevel)
 		log.Infof("Port for local listening: [%d]", localPort)
-    	log.Infof("Relay session: [%s]", relaySession)
+		log.Infof("Relay session: [%s]", relaySession)
 		log.Infof("Token length: [%d]", len(token))
-		
->>>>>>> 5c7d640a
+
 		ctx, cancel := context.WithCancel(context.Background())
 
 		c := make(chan os.Signal, 1)
